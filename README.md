# analiseSped Development

This branch introduces configurable CORS settings to make local testing easier.

<<<<<<< HEAD
## Environment variables

Create a `.env` file in the project root with the following contents:

=======

## CORS configuration
## Environment variables

Specify allowed origins through the `ALLOWED_ORIGINS` environment variable. Use a comma-separated list for multiple domains.
Create a `.env` file in the project root with the following contents:

```bash
# allow local frontend and production site
export ALLOWED_ORIGINS=http://localhost:5173,https://analise-sped-frontend.vercel.app

# start the server
go run ./cmd/web
>>>>>>> 58913a7f
```env
JWT_SECRET=your-dev-secret
ALLOWED_ORIGINS=http://localhost:5173,https://analise-sped-frontend.vercel.app
```

The application loads this file automatically at startup. When `ALLOWED_ORIGINS` is not defined, the application defaults to allowing only `https://analise-sped-frontend.vercel.app`. To allow any origin during ad-hoc testing, set `ALLOWED_ORIGINS` to `*` (not recommended for production).
<<<<<<< HEAD

Values already present in the environment will not be overridden by variables defined in `.env`.
=======


To allow any origin during ad-hoc testing, set `ALLOWED_ORIGINS` to `*` (not recommended for production).
The application loads this file automatically at startup. When `ALLOWED_ORIGINS` is not defined, the application defaults to allowing only `https://analise-sped-frontend.vercel.app`. To allow any origin during ad-hoc testing, set `ALLOWED_ORIGINS` to `*` (not recommended for production).
>>>>>>> 58913a7f

## Running the server

After creating the `.env` file, start the server with:

After creating the `.env` file, start the server with:

```bash
go run ./cmd/web
```<|MERGE_RESOLUTION|>--- conflicted
+++ resolved
@@ -2,41 +2,19 @@
 
 This branch introduces configurable CORS settings to make local testing easier.
 
-<<<<<<< HEAD
 ## Environment variables
 
 Create a `.env` file in the project root with the following contents:
 
-=======
-
-## CORS configuration
-## Environment variables
-
-Specify allowed origins through the `ALLOWED_ORIGINS` environment variable. Use a comma-separated list for multiple domains.
-Create a `.env` file in the project root with the following contents:
-
-```bash
-# allow local frontend and production site
-export ALLOWED_ORIGINS=http://localhost:5173,https://analise-sped-frontend.vercel.app
-
-# start the server
-go run ./cmd/web
->>>>>>> 58913a7f
 ```env
 JWT_SECRET=your-dev-secret
 ALLOWED_ORIGINS=http://localhost:5173,https://analise-sped-frontend.vercel.app
 ```
 
 The application loads this file automatically at startup. When `ALLOWED_ORIGINS` is not defined, the application defaults to allowing only `https://analise-sped-frontend.vercel.app`. To allow any origin during ad-hoc testing, set `ALLOWED_ORIGINS` to `*` (not recommended for production).
-<<<<<<< HEAD
+
 
 Values already present in the environment will not be overridden by variables defined in `.env`.
-=======
-
-
-To allow any origin during ad-hoc testing, set `ALLOWED_ORIGINS` to `*` (not recommended for production).
-The application loads this file automatically at startup. When `ALLOWED_ORIGINS` is not defined, the application defaults to allowing only `https://analise-sped-frontend.vercel.app`. To allow any origin during ad-hoc testing, set `ALLOWED_ORIGINS` to `*` (not recommended for production).
->>>>>>> 58913a7f
 
 ## Running the server
 
