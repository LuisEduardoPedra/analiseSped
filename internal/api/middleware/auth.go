// internal/api/middleware/auth.go
package middleware

import (
	"fmt"
	"net/http"
	"strings"

	"github.com/gin-gonic/gin"
	"github.com/golang-jwt/jwt/v5"
)

// AuthMiddleware verifica se o token JWT é válido.
func AuthMiddleware(jwtSecret []byte) gin.HandlerFunc {
<<<<<<< HEAD
	if len(jwtSecret) == 0 {
		if env := os.Getenv("JWT_SECRET"); env != "" {
			jwtSecret = []byte(env)
		}
	}
=======
>>>>>>> 58913a7f
	return func(c *gin.Context) {
		authHeader := c.GetHeader("Authorization")
		if authHeader == "" {
			c.AbortWithStatusJSON(http.StatusUnauthorized, gin.H{"error": "Token de autorização não fornecido"})
			return
		}

		parts := strings.Split(authHeader, " ")
		if len(parts) != 2 || parts[0] != "Bearer" {
			c.AbortWithStatusJSON(http.StatusUnauthorized, gin.H{"error": "Formato do token inválido"})
			return
		}

		tokenString := parts[1]
		jwtSecret := []byte(os.Getenv("JWT_SECRET"))
		token, err := jwt.Parse(tokenString, func(token *jwt.Token) (interface{}, error) {
			if _, ok := token.Method.(*jwt.SigningMethodHMAC); !ok {
				return nil, fmt.Errorf("método de assinatura inesperado: %v", token.Header["alg"])
			}
			return jwtSecret, nil
		})

		if err != nil || !token.Valid {
			c.AbortWithStatusJSON(http.StatusUnauthorized, gin.H{"error": "Token inválido ou expirado"})
			return
		}

		// Armazena os claims no contexto para uso posterior, se necessário
		if claims, ok := token.Claims.(jwt.MapClaims); ok {
			c.Set("user_claims", claims)
		}

		c.Next()
	}
}

// PermissionMiddleware verifica se o usuário tem uma permissão específica.
func PermissionMiddleware(requiredPermission string) gin.HandlerFunc {
	return func(c *gin.Context) {
		// Pega os claims do token que foram validados pelo AuthMiddleware
		claims, exists := c.Get("user_claims")
		if !exists {
			c.AbortWithStatusJSON(http.StatusForbidden, gin.H{"error": "Claims do usuário não encontrados"})
			return
		}

		mapClaims := claims.(jwt.MapClaims)
		roles, ok := mapClaims["roles"].([]interface{})
		if !ok {
			c.AbortWithStatusJSON(http.StatusForbidden, gin.H{"error": "Permissões não encontradas no token"})
			return
		}

		// Verifica se a permissão necessária está na lista de permissões do usuário
		for _, role := range roles {
			if roleStr, ok := role.(string); ok && roleStr == requiredPermission {
				c.Next()
				return
			}
		}

		c.AbortWithStatusJSON(http.StatusForbidden, gin.H{"error": "Acesso negado: permissão necessária ausente"})
	}
}<|MERGE_RESOLUTION|>--- conflicted
+++ resolved
@@ -12,14 +12,13 @@
 
 // AuthMiddleware verifica se o token JWT é válido.
 func AuthMiddleware(jwtSecret []byte) gin.HandlerFunc {
-<<<<<<< HEAD
+
 	if len(jwtSecret) == 0 {
 		if env := os.Getenv("JWT_SECRET"); env != "" {
 			jwtSecret = []byte(env)
 		}
 	}
-=======
->>>>>>> 58913a7f
+
 	return func(c *gin.Context) {
 		authHeader := c.GetHeader("Authorization")
 		if authHeader == "" {
