--- conflicted
+++ resolved
@@ -65,12 +65,8 @@
 		"exp":      time.Now().Add(time.Hour * 24).Unix(), // Token expira em 24 horas
 	})
 
-<<<<<<< HEAD
-	tokenString, err := claims.SignedString(s.jwtSecret)
-=======
 	jwtSecret := []byte(os.Getenv("JWT_SECRET"))
 	tokenString, err := claims.SignedString(jwtSecret)
->>>>>>> 98a9df0b
 	if err != nil {
 		return "", errors.New("erro ao gerar token de acesso")
 	}
