// cmd/web/main.go
package main

import (
	"bufio"
	"context"
	"log"
	"os"
	"strings"

	"cloud.google.com/go/firestore"
	"github.com/LuisEduardoPedra/analiseSped/internal/api/handlers"
	"github.com/LuisEduardoPedra/analiseSped/internal/api/middleware"
	"github.com/LuisEduardoPedra/analiseSped/internal/api/responses"
	"github.com/LuisEduardoPedra/analiseSped/internal/core/analysis"
	"github.com/LuisEduardoPedra/analiseSped/internal/core/auth"
	"github.com/LuisEduardoPedra/analiseSped/internal/core/converter"
	"github.com/gin-gonic/gin"
)

func initFirestoreClient(ctx context.Context) *firestore.Client {
	projectID := "analise-sped-db"
	databaseID := "analise-sped-db"
	client, err := firestore.NewClientWithDatabase(ctx, projectID, databaseID)
	if err != nil {
		log.Fatalf("Erro ao inicializar cliente Firestore para o banco '%s': %v\n", databaseID, err)
	}
	log.Printf("Conectado com sucesso ao Firestore, banco de dados: %s", databaseID)
	return client
}

func loadEnv() {
	file, err := os.Open(".env")
	if err != nil {
<<<<<<< HEAD
		if os.IsNotExist(err) {
			log.Print("Arquivo .env não encontrado, prosseguindo com variáveis de ambiente existentes")
		} else {
			log.Printf("Erro ao carregar .env: %v", err)
		}
=======
		log.Printf("Erro ao carregar .env: %v", err)
>>>>>>> 98a9df0b
		return
	}
	defer file.Close()

	scanner := bufio.NewScanner(file)
	for scanner.Scan() {
		line := strings.TrimSpace(scanner.Text())
		if line == "" || strings.HasPrefix(line, "#") {
			continue
		}
		parts := strings.SplitN(line, "=", 2)
		if len(parts) != 2 {
			continue
		}
		key := strings.TrimSpace(parts[0])
		value := strings.TrimSpace(parts[1])
<<<<<<< HEAD
		if _, exists := os.LookupEnv(key); !exists {
			os.Setenv(key, value)
		}
	}
	if err := scanner.Err(); err != nil {
		log.Printf("Erro ao ler .env: %v", err)
	} else {
		log.Print("Variáveis de ambiente carregadas de .env")
=======
		os.Setenv(key, value)
	}
	if err := scanner.Err(); err != nil {
		log.Printf("Erro ao ler .env: %v", err)
>>>>>>> 98a9df0b
	}
}

func main() {
	loadEnv()

<<<<<<< HEAD
	jwtSecret := os.Getenv("JWT_SECRET")
	if jwtSecret == "" {
=======
	if os.Getenv("JWT_SECRET") == "" {
>>>>>>> 98a9df0b
		log.Fatal("FATAL: Variável de ambiente JWT_SECRET não está configurada.")
	}
	jwtSecretBytes := []byte(jwtSecret)

	responses.InitLogger()
	ctx := context.Background()
	firestoreClient := initFirestoreClient(ctx)
	defer firestoreClient.Close()

	analysisService := analysis.NewService()
	authService := auth.NewService(firestoreClient, jwtSecretBytes)
	converterService := converter.NewService()

	analysisHandler := handlers.NewAnalysisHandler(analysisService)
	authHandler := handlers.NewAuthHandler(authService)
	converterHandler := handlers.NewConverterHandler(converterService)

	allowedOriginsEnv := os.Getenv("ALLOWED_ORIGINS")
	if allowedOriginsEnv == "" {
		allowedOriginsEnv = "https://analise-sped-frontend.vercel.app"
	}
	allowedOrigins := strings.Split(allowedOriginsEnv, ",")

	router := gin.Default()
	router.Use(func(c *gin.Context) {
		origin := c.Request.Header.Get("Origin")
		if origin != "" && (allowedOriginsEnv == "*" || containsOrigin(allowedOrigins, origin)) {
			c.Writer.Header().Set("Access-Control-Allow-Origin", origin)
		}
		c.Writer.Header().Set("Vary", "Origin")
		c.Writer.Header().Set("Access-Control-Allow-Methods", "GET, POST, OPTIONS")
		c.Writer.Header().Set("Access-Control-Allow-Headers", "Origin, Content-Type, Authorization")
		if c.Request.Method == "OPTIONS" {
			c.AbortWithStatus(204)
			return
		}
		c.Next()
	})

	apiV1 := router.Group("/api/v1")
	{
		apiV1.POST("/login", authHandler.Login)

		protected := apiV1.Group("/")
		protected.Use(middleware.AuthMiddleware(jwtSecretBytes))
		{
			// Rotas de Análise
			protected.POST("/analyze/icms", middleware.PermissionMiddleware("analise-icms"), analysisHandler.HandleAnalysisIcms)
			protected.POST("/analyze/ipi-st", middleware.PermissionMiddleware("analise-ipi-st"), analysisHandler.HandleAnalysisIpiSt)

			// Rotas de Conversão
			protected.POST("/convert/francesinha", middleware.PermissionMiddleware("converter-francesinha"), converterHandler.HandleSicrediConversion)
			protected.POST("/convert/receitas-acisa", middleware.PermissionMiddleware("converter-receitas-acisa"), converterHandler.HandleReceitasAcisaConversion)
			protected.POST("/convert/atolini-pagamentos", middleware.PermissionMiddleware("converter-atolini-pagamentos"), converterHandler.HandleAtoliniPagamentosConversion)
			protected.POST("/convert/atolini-recebimentos", middleware.PermissionMiddleware("converter-atolini-recebimentos"), converterHandler.HandleAtoliniRecebimentosConversion)
		}
	}

	router.GET("/health", func(c *gin.Context) {
		c.JSON(200, gin.H{"status": "UP"})
	})

	port := os.Getenv("PORT")
	if port == "" {
		port = "8080"
	}

	log.Printf("🚀 Servidor iniciado e escutando na porta %s", port)

	if err := router.Run(":" + port); err != nil {
		log.Fatal("Falha ao iniciar o servidor: ", err)
	}
}

func containsOrigin(origins []string, origin string) bool {
	for _, o := range origins {
		if strings.TrimSpace(o) == origin {
			return true
		}
	}
	return false
}<|MERGE_RESOLUTION|>--- conflicted
+++ resolved
@@ -32,15 +32,13 @@
 func loadEnv() {
 	file, err := os.Open(".env")
 	if err != nil {
-<<<<<<< HEAD
+
 		if os.IsNotExist(err) {
 			log.Print("Arquivo .env não encontrado, prosseguindo com variáveis de ambiente existentes")
 		} else {
 			log.Printf("Erro ao carregar .env: %v", err)
 		}
-=======
-		log.Printf("Erro ao carregar .env: %v", err)
->>>>>>> 98a9df0b
+
 		return
 	}
 	defer file.Close()
@@ -57,7 +55,7 @@
 		}
 		key := strings.TrimSpace(parts[0])
 		value := strings.TrimSpace(parts[1])
-<<<<<<< HEAD
+
 		if _, exists := os.LookupEnv(key); !exists {
 			os.Setenv(key, value)
 		}
@@ -66,24 +64,14 @@
 		log.Printf("Erro ao ler .env: %v", err)
 	} else {
 		log.Print("Variáveis de ambiente carregadas de .env")
-=======
-		os.Setenv(key, value)
-	}
-	if err := scanner.Err(); err != nil {
-		log.Printf("Erro ao ler .env: %v", err)
->>>>>>> 98a9df0b
 	}
 }
 
 func main() {
 	loadEnv()
 
-<<<<<<< HEAD
-	jwtSecret := os.Getenv("JWT_SECRET")
-	if jwtSecret == "" {
-=======
 	if os.Getenv("JWT_SECRET") == "" {
->>>>>>> 98a9df0b
+
 		log.Fatal("FATAL: Variável de ambiente JWT_SECRET não está configurada.")
 	}
 	jwtSecretBytes := []byte(jwtSecret)
